--- conflicted
+++ resolved
@@ -173,7 +173,6 @@
 	}
 }
 
-<<<<<<< HEAD
 func TestTypeAuto(t *testing.T) {
 	cases := []struct {
 		acceptHeader string
@@ -228,7 +227,9 @@
 		if res.Header.Get("Vary") != "Accept" {
 			t.Fatal("Vary header not set correctly")
 		}
-=======
+	}
+}
+
 func TestFit(t *testing.T) {
 	ts := testServer(controller(Fit))
 	buf := readFile("large.jpg")
@@ -259,7 +260,6 @@
 
 	if bimg.DetermineImageTypeName(image) != "jpeg" {
 		t.Fatalf("Invalid image type")
->>>>>>> 1a656e25
 	}
 }
 
